<<<<<<< HEAD
import type { Metadata } from 'next';
import { Inter, JetBrains_Mono } from 'next/font/google';
=======
import type { Metadata } from "next";
import { Geist, Geist_Mono } from "next/font/google";
import "./globals.css";
import { ProgressProvider } from "../context/ProgressContext";
>>>>>>> 2e5389cc

import { CognitiveThemeProvider } from '@/lib/theme';
import './globals.css';

const inter = Inter({
  subsets: ['latin'],
  variable: '--font-inter',
  display: 'swap',
});

const jetbrainsMono = JetBrains_Mono({
  subsets: ['latin'],
  variable: '--font-mono',
  weight: ['400', '500', '600'],
  display: 'swap',
});

export const metadata: Metadata = {
  title: 'AI Engineering Roadmap - Personal Learning Edition',
  description:
    'A cognitive-adaptive learning platform for AI engineering mastery with spaced repetition, interactive roadmaps, and psychology-informed design.',
  keywords: ['AI', 'engineering', 'learning', 'roadmap', 'spaced repetition', 'cognitive design'],
  authors: [{ name: 'Jamie Scott Craig', url: 'https://github.com/jamiescottcraik' }],
  creator: 'Jamie Scott Craig',
  publisher: 'brAInwav Platform',
  viewport: 'width=device-width, initial-scale=1',
  robots: 'index, follow',
  openGraph: {
    title: 'AI Engineering Roadmap - Personal Learning Edition',
    description:
      'Transform your AI learning journey with psychology-informed design and adaptive learning patterns.',
    type: 'website',
    locale: 'en_US',
  },
  twitter: {
    card: 'summary_large_image',
    title: 'AI Engineering Roadmap',
    description: 'Cognitive-adaptive learning platform for AI mastery',
  },
};

export default function RootLayout({
  children,
}: Readonly<{
  children: React.ReactNode;
}>) {
  return (
<<<<<<< HEAD
    <html
      lang="en"
      className={`${inter.variable} ${jetbrainsMono.variable}`}
      suppressHydrationWarning
    >
      <body className="min-h-screen bg-background font-sans text-foreground antialiased">
        {/* iOS-style dynamic blur background for glass morphism */}
        <div className="fixed inset-0 -z-10 bg-gradient-to-br from-blue-50/50 via-indigo-50/30 to-purple-50/50 dark:from-blue-950/20 dark:via-indigo-950/10 dark:to-purple-950/20">
          <div className="absolute inset-0 bg-[radial-gradient(circle_at_20%_80%,rgba(59,130,246,0.05)_0%,transparent_50%),radial-gradient(circle_at_80%_20%,rgba(139,92,246,0.05)_0%,transparent_50%),radial-gradient(circle_at_40%_40%,rgba(16,185,129,0.03)_0%,transparent_50%)] blur-3xl"></div>
        </div>
        <CognitiveThemeProvider defaultTheme="system" defaultAccessibility="default">
          {children}
        </CognitiveThemeProvider>
=======
    <html lang="en">
      <body className={`${geistSans.variable} ${geistMono.variable} antialiased`}>
        <ProgressProvider>{children}</ProgressProvider>
>>>>>>> 2e5389cc
      </body>
    </html>
  );
}<|MERGE_RESOLUTION|>--- conflicted
+++ resolved
@@ -1,12 +1,9 @@
-<<<<<<< HEAD
-import type { Metadata } from 'next';
-import { Inter, JetBrains_Mono } from 'next/font/google';
-=======
+
 import type { Metadata } from "next";
 import { Geist, Geist_Mono } from "next/font/google";
 import "./globals.css";
 import { ProgressProvider } from "../context/ProgressContext";
->>>>>>> 2e5389cc
+
 
 import { CognitiveThemeProvider } from '@/lib/theme';
 import './globals.css';
@@ -54,7 +51,7 @@
   children: React.ReactNode;
 }>) {
   return (
-<<<<<<< HEAD
+
     <html
       lang="en"
       className={`${inter.variable} ${jetbrainsMono.variable}`}
@@ -68,11 +65,6 @@
         <CognitiveThemeProvider defaultTheme="system" defaultAccessibility="default">
           {children}
         </CognitiveThemeProvider>
-=======
-    <html lang="en">
-      <body className={`${geistSans.variable} ${geistMono.variable} antialiased`}>
-        <ProgressProvider>{children}</ProgressProvider>
->>>>>>> 2e5389cc
       </body>
     </html>
   );
