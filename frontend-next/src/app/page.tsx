'use client';

<<<<<<< HEAD
import { motion } from 'framer-motion';
import {
  AlertCircle,
  ArrowRight,
  BookOpen,
  Brain,
  Calendar,
  CheckCircle,
  Clock,
  Code,
  GitBranch,
  Target,
  Zap,
} from 'lucide-react';
import Image from 'next/image';
import Link from 'next/link';
import { useEffect, useState } from 'react';

import { BrowserContainer } from '@/components/BrowserContainer';
import { GlassCard } from '@/components/enhanced/GlassComponents';
import { LearningDashboard } from '@/components/LearningDashboard';

interface TimeInfo {
  currentTime: string;
  dayOfWeek: string;
  date: string;
  week: number;
  phase: string;
  daysElapsed: number;
  daysRemaining: number;
  progressPercentage: number;
}

interface DailyStatus {
  commitsMade: number;
  recallSaves: number;
  hoursLearned: number;
  tasksCompleted: number;
}
=======
import RoadmapDisplay from '../components/RoadmapDisplay';
>>>>>>> 2e5389cc

export default function Home() {
  const [timeInfo, setTimeInfo] = useState<TimeInfo>({
    currentTime: '20:10:00',
    dayOfWeek: 'Monday',
    date: '2025-06-24',
    week: 1,
    phase: 'Python Mastery & Foundations',
    daysElapsed: 4,
    daysRemaining: 332,
    progressPercentage: 0.8,
  });

  const [dailyStatus] = useState<DailyStatus>({
    commitsMade: 3,
    recallSaves: 12,
    hoursLearned: 3.5,
    tasksCompleted: 5,
  });

  const [mounted, setMounted] = useState(false);

  useEffect(() => {
    setMounted(true);

    // Update time info
    const updateTimeInfo = () => {
      const now = new Date();
      const startDate = new Date('2025-06-21');
      const endDate = new Date('2026-05-22');

      const daysElapsed = Math.floor((now.getTime() - startDate.getTime()) / (1000 * 60 * 60 * 24));
      const totalDays = Math.floor(
        (endDate.getTime() - startDate.getTime()) / (1000 * 60 * 60 * 24)
      );
      const daysRemaining = totalDays - daysElapsed;

      const weekNumber = Math.ceil((daysElapsed + 1) / 7);
      const phase = getPhaseByWeek(weekNumber);

      setTimeInfo({
        currentTime: now.toLocaleTimeString('en-US', { hour12: false }),
        dayOfWeek: now.toLocaleDateString('en-US', { weekday: 'long' }),
        date: now.toISOString().split('T')[0],
        week: weekNumber,
        phase: phase,
        daysElapsed: daysElapsed,
        daysRemaining: daysRemaining,
        progressPercentage: (daysElapsed / totalDays) * 100,
      });
    };

    updateTimeInfo();
    const interval = setInterval(updateTimeInfo, 1000);

    return () => clearInterval(interval);
  }, []);

  const getPhaseByWeek = (week: number): string => {
    if (week <= 8) return 'Phase 1: Python Mastery & Foundations';
    if (week <= 20) return 'Phase 2: Machine Learning & Deep Learning';
    if (week <= 32) return 'Phase 3: LLMs & Generative AI';
    if (week <= 40) return 'Phase 4: MLOps & Production Systems';
    if (week <= 44) return 'Phase 5: AI Safety & Open Source';
    return 'Phase 6: Specialization & Leadership';
  };

  const todaysTasks = [
    { task: 'Complete LinkedIn post about journey', time: '20 min', urgent: true },
    { task: 'Finish blog post draft', time: '40 min', urgent: true },
    { task: 'Review Recall.ai saves', time: '15 min', urgent: false },
    { task: 'Push GitHub commits', time: '10 min', urgent: false },
  ];

  const quickLinks = [
    { name: 'Recall.ai', icon: Brain, url: 'https://www.getrecall.ai/', color: 'purple' },
    {
      name: 'Python Course',
      icon: Code,
      url: 'https://www.coursera.org/specializations/python',
      color: 'blue',
    },
    { name: 'GitHub', icon: GitBranch, url: 'https://github.com/jamiescottcraik', color: 'green' },
    { name: 'Dev.to Blog', icon: BookOpen, url: 'https://dev.to/jamiescottcraik', color: 'indigo' },
  ];

  if (!mounted) return null;

  return (
<<<<<<< HEAD
    <BrowserContainer title="brAInwav - AI Engineering Roadmap 2025">
      <main className="min-h-screen bg-gradient-to-br from-slate-50 via-blue-50 to-orange-50 dark:from-slate-900 dark:via-blue-900 dark:to-gray-900">
        <div className="bg-grid-pattern absolute inset-0 opacity-[0.02] dark:opacity-[0.05]"></div>
        <div className="container relative mx-auto px-6 py-8">
          {/* Live Status Bar */}
          <motion.div
            initial={{ opacity: 0, y: -20 }}
            animate={{ opacity: 1, y: 0 }}
            className="mb-8"
          >
            <GlassCard className="bg-gradient-to-r from-blue-500/10 to-pink-500/10 p-4">
              <div className="flex flex-col items-center justify-between gap-4 lg:flex-row">
                <div className="flex items-center gap-6">
                  <div className="flex items-center gap-2">
                    <Clock className="h-5 w-5 text-purple-400" />
                    <span className="font-mono text-white">{timeInfo.currentTime} UTC</span>
                  </div>
                  <div className="flex items-center gap-2">
                    <Calendar className="h-5 w-5 text-blue-400" />
                    <span className="text-white">
                      {timeInfo.dayOfWeek}, {timeInfo.date}
                    </span>
                  </div>
                </div>
                <div className="flex items-center gap-6">
                  <div className="text-center">
                    <div className="text-2xl font-bold" style={{ color: '#16C784' }}>
                      {timeInfo.week}
                    </div>
                    <div className="text-xs text-white/60">Week</div>
                  </div>
                  <div className="text-center">
                    <div className="text-2xl font-bold" style={{ color: '#FFD600' }}>
                      {dailyStatus.commitsMade}
                    </div>
                    <div className="text-xs text-white/60">Commits</div>
                  </div>
                  <div className="text-center">
                    <div className="text-2xl font-bold" style={{ color: '#FF2D7E' }}>
                      {dailyStatus.recallSaves}
                    </div>
                    <div className="text-xs text-white/60">Recalls</div>
                  </div>{' '}
                  <div className="text-center">
                    <div className="text-2xl font-bold" style={{ color: '#0F4CFF' }}>
                      {dailyStatus.hoursLearned}h
                    </div>
                    <div className="text-xs text-white/60">Learned</div>
                  </div>
                </div>
              </div>

              {/* Progress Bar */}
              <div className="mt-4">
                <div className="mb-1 flex items-center justify-between text-sm text-white/60">
                  <span>Overall Progress</span>
                  <span>{timeInfo.progressPercentage.toFixed(1)}% Complete</span>
                </div>
                <div className="h-2 w-full overflow-hidden rounded-full bg-white/20">
                  <motion.div
                    initial={{ width: 0 }}
                    animate={{ width: `${timeInfo.progressPercentage}%` }}
                    transition={{ duration: 1, ease: 'easeOut' }}
                    className="h-full bg-gradient-to-r from-blue-500 to-pink-500"
                    style={{
                      background: `linear-gradient(90deg, #0F4CFF 0%, #FF6600 100%)`,
                    }}
                  />
                </div>
                <div className="mt-1 flex items-center justify-between text-xs text-white/50">
                  <span>{timeInfo.daysElapsed} days completed</span>
                  <span>{timeInfo.daysRemaining} days remaining</span>
                </div>
              </div>
            </GlassCard>
          </motion.div>

          <header className="mb-12 text-center">
            <motion.div
              className="mb-8 flex justify-center"
              initial={{ scale: 0 }}
              animate={{ scale: 1 }}
              transition={{ type: 'spring', stiffness: 200 }}
            >
              <GlassCard variant="island" className="h-24 w-24 p-4">
                <Image
                  src="/brAInwav-new.png"
                  alt="brAInwav Logo"
                  width={64}
                  height={64}
                  className="h-full w-full object-contain"
                  priority
                />
              </GlassCard>
            </motion.div>

            <motion.div
              initial={{ opacity: 0, y: 20 }}
              animate={{ opacity: 1, y: 0 }}
              transition={{ delay: 0.2 }}
            >
              <h1 className="mb-2 text-6xl font-extrabold text-white">
                br<span style={{ color: '#FF6600' }}>AI</span>nwav
              </h1>
              <p className="mb-4 text-lg font-semibold text-pink-600 dark:text-pink-400">
                Welcome back, jamiescottcraik! 👋
              </p>
              <p className="mx-auto max-w-4xl px-4 text-xl leading-relaxed text-gray-600 dark:text-gray-300">
                {timeInfo.phase} • Building GitHub Stats CLI
              </p>
            </motion.div>

            {/* Today's Focus Section */}
            <motion.div
              initial={{ opacity: 0, y: 20 }}
              animate={{ opacity: 1, y: 0 }}
              transition={{ delay: 0.3 }}
              className="mx-auto mt-8 max-w-2xl"
            >
              <GlassCard className="border-yellow-500/30 bg-gradient-to-r from-yellow-500/10 to-orange-500/10 p-6">
                <h3 className="mb-4 flex items-center justify-center gap-2 text-lg font-bold text-white">
                  <Zap className="h-5 w-5" style={{ color: '#FFD600' }} />
                  Today&apos;s Immediate Actions
                </h3>
                <div className="space-y-3">
                  {todaysTasks.map((task, index) => (
                    <div key={index} className="flex items-center justify-between text-sm">
                      <div className="flex items-center gap-2">
                        {task.urgent ? (
                          <AlertCircle className="h-4 w-4 text-red-400" />
                        ) : (
                          <CheckCircle className="h-4 w-4 text-green-400" />
                        )}
                        <span className="text-white/80">{task.task}</span>
                      </div>
                      <span className="text-white/60">{task.time}</span>
                    </div>
                  ))}
                </div>
                <div className="mt-4 text-center">
                  <p className="text-xs text-white/60">
                    ⏰ {4 - parseInt(timeInfo.currentTime.split(':')[0]) + 20} hours until daily
                    deadline
                  </p>
                </div>
              </GlassCard>
            </motion.div>

            {/* 2025 Roadmap CTA */}
            <motion.div
              className="mt-8 flex flex-col items-center gap-4"
              initial={{ opacity: 0, y: 20 }}
              animate={{ opacity: 1, y: 0 }}
              transition={{ delay: 0.4 }}
            >
              <Link href="/roadmap-2025" className="group">
                <GlassCard
                  variant="card"
                  className="border-pink-500/30 bg-gradient-to-r from-blue-500/20 to-pink-500/20 px-10 py-6 transition-all duration-300 group-hover:scale-105 group-hover:border-pink-400/50"
                >
                  <div className="flex items-center gap-4">
                    <motion.div
                      className="text-4xl"
                      animate={{ rotate: [0, 10, -10, 10, 0] }}
                      transition={{ duration: 2, repeat: Infinity, repeatDelay: 3 }}
                    >
                      🧩
                    </motion.div>
                    <div className="text-left">
                      <div className="flex items-center gap-2 text-xl font-bold text-white">
                        2025 AI Engineering Roadmap
                        <ArrowRight
                          className="h-5 w-5 transition-transform group-hover:translate-x-1"
                          style={{ color: '#FF2D7E' }}
                        />
                      </div>
                      <div className="text-sm text-white/70">
                        48-Week Complete Learning Path • Recall.ai Enhanced
                      </div>
                      <div className="mt-2 flex items-center gap-4 text-xs">
                        <span className="flex items-center gap-1" style={{ color: '#16C784' }}>
                          <CheckCircle className="h-3 w-3" />
                          Week {timeInfo.week} in Progress
                        </span>
                        <span className="flex items-center gap-1" style={{ color: '#0F4CFF' }}>
                          <Target className="h-3 w-3" />
                          {100 - Number(timeInfo.progressPercentage.toFixed(0))}% to go
                        </span>
                      </div>
                    </div>
                  </div>
                </GlassCard>
              </Link>

              {/* Quick Links */}
              <div className="flex items-center gap-3">
                {quickLinks.map((link, index) => {
                  const Icon = link.icon;
                  return (
                    <motion.a
                      key={link.name}
                      href={link.url}
                      target="_blank"
                      rel="noopener noreferrer"
                      className="group"
                      initial={{ opacity: 0, scale: 0 }}
                      animate={{ opacity: 1, scale: 1 }}
                      transition={{ delay: 0.5 + index * 0.1 }}
                    >
                      <GlassCard
                        className={`p-3 transition-all duration-200 group-hover:scale-110 bg-${link.color}-500/20 border-${link.color}-500/30`}
                      >
                        <Icon className="h-5 w-5 text-white/80" />
                      </GlassCard>
                    </motion.a>
                  );
                })}
              </div>
            </motion.div>

            <motion.div
              className="mx-auto mt-8 h-px max-w-2xl bg-gradient-to-r from-transparent via-gray-300 to-transparent dark:via-gray-600"
              initial={{ scaleX: 0 }}
              animate={{ scaleX: 1 }}
              transition={{ delay: 0.6, duration: 0.8 }}
            />
          </header>

          <motion.div initial={{ opacity: 0 }} animate={{ opacity: 1 }} transition={{ delay: 0.7 }}>
            <LearningDashboard />
          </motion.div>

          {/* Motivational Quote */}
          <motion.div
            initial={{ opacity: 0 }}
            animate={{ opacity: 1 }}
            transition={{ delay: 0.8 }}
            className="mt-12 text-center"
          >
            <GlassCard className="inline-block bg-gradient-to-r from-blue-500/10 to-pink-500/10 px-8 py-4">
              <p className="italic text-white/80">
                &ldquo;Every expert was once a beginner who refused to give up.&rdquo;
              </p>
              <p className="mt-2 text-sm text-white/60">- Keep building, keep learning 🚀</p>
            </GlassCard>
          </motion.div>
        </div>
      </main>
    </BrowserContainer>
=======
    <main>
      <RoadmapDisplay />
    </main>
>>>>>>> 2e5389cc
  );
}<|MERGE_RESOLUTION|>--- conflicted
+++ resolved
@@ -1,6 +1,5 @@
 'use client';
 
-<<<<<<< HEAD
 import { motion } from 'framer-motion';
 import {
   AlertCircle,
@@ -40,9 +39,6 @@
   hoursLearned: number;
   tasksCompleted: number;
 }
-=======
-import RoadmapDisplay from '../components/RoadmapDisplay';
->>>>>>> 2e5389cc
 
 export default function Home() {
   const [timeInfo, setTimeInfo] = useState<TimeInfo>({
@@ -132,7 +128,7 @@
   if (!mounted) return null;
 
   return (
-<<<<<<< HEAD
+
     <BrowserContainer title="brAInwav - AI Engineering Roadmap 2025">
       <main className="min-h-screen bg-gradient-to-br from-slate-50 via-blue-50 to-orange-50 dark:from-slate-900 dark:via-blue-900 dark:to-gray-900">
         <div className="bg-grid-pattern absolute inset-0 opacity-[0.02] dark:opacity-[0.05]"></div>
@@ -382,10 +378,5 @@
         </div>
       </main>
     </BrowserContainer>
-=======
-    <main>
-      <RoadmapDisplay />
-    </main>
->>>>>>> 2e5389cc
   );
 }