--- conflicted
+++ resolved
@@ -203,12 +203,9 @@
     if (saved) {
       try {
         setRecallItems(JSON.parse(saved));
-<<<<<<< HEAD
+
       } catch {
-=======
-      } catch { // Error variable not needed
-        // console.error('Failed to load recall items:'); // Removed no-console
->>>>>>> 2980c1c4
+
       }
     }
   }, []);
@@ -304,12 +301,9 @@
       try {
         const imported = JSON.parse(e.target?.result as string);
         setRecallItems(imported);
-<<<<<<< HEAD
+
       } catch {
-=======
-      } catch { // Error variable not needed
-        // console.error('Failed to import:'); // Removed no-console
->>>>>>> 2980c1c4
+
       }
     };
     reader.readAsText(file);
